--- conflicted
+++ resolved
@@ -46,14 +46,10 @@
 def protect_classifier(name: str, network: nn.Module):
     """ Defines which layers are protected. """
     if name[: 6] == "resnet":
-<<<<<<< HEAD
         if hasattr(network, "linear"):
             network.linear.is_protected = True
         else:
             network.fc.is_protected = True
-=======
-        network.fc.is_protected = True
->>>>>>> 6660d26b
     elif name[: 3] == "vgg":
         network.classifier[-1].is_protected = True
     elif name[: 8] == "densenet":
@@ -91,7 +87,6 @@
 
     Args:
         network_id: For example cifar10_resnet50.
-        prune: to implement width scaling
         ckpt_path: Direct path o a checkpoint of a network.
         model_path: Directory to find checkpoints in.
         version: Version of the checkpoint.
@@ -123,12 +118,10 @@
     else:
         raise ValueError(f"Unknown group {group}.")
 
-    #network = models.__dict__[name]()
     network = network_fn(num_classes=num_classes, **kwargs)
-    #print(models.__dict__[name]())
 
     # We also want to have the classifier protected from pruning.
-    protect_classifier(name, network) 
+    protect_classifier(name, network)
 
     if ckpt_path is not None or model_path is not None:
         load_checkpoint(network, network_id, ckpt_path, model_path, version)
